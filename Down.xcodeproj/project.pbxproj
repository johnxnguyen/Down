--- conflicted
+++ resolved
@@ -1100,12 +1100,8 @@
 				INSTALL_PATH = "$(LOCAL_LIBRARY_DIR)/Frameworks";
 				PROVISIONING_PROFILE_SPECIFIER = "";
 				SKIP_INSTALL = YES;
-<<<<<<< HEAD
 				SWIFT_INCLUDE_PATHS = "${SRCROOT}/Sources/cmark";
-=======
-				SWIFT_INCLUDE_PATHS = "${SRCROOT}/Source/cmark";
 				"VALID_ARCHS[sdk=iphonesimulator*]" = "i386 x86_64 arm64";
->>>>>>> 4c1c8881
 			};
 			name = Debug;
 		};
@@ -1126,12 +1122,8 @@
 				INSTALL_PATH = "$(LOCAL_LIBRARY_DIR)/Frameworks";
 				PROVISIONING_PROFILE_SPECIFIER = "";
 				SKIP_INSTALL = YES;
-<<<<<<< HEAD
 				SWIFT_INCLUDE_PATHS = "${SRCROOT}/Sources/cmark";
-=======
-				SWIFT_INCLUDE_PATHS = "${SRCROOT}/Source/cmark";
 				"VALID_ARCHS[sdk=iphonesimulator*]" = "i386 x86_64 arm64";
->>>>>>> 4c1c8881
 			};
 			name = Release;
 		};
